--- conflicted
+++ resolved
@@ -1,8 +1,4 @@
-<<<<<<< HEAD
-/* Copyright (c) 2007-2008 the NxOS developers
-=======
 /* Copyright (c) 2007,2008 the NxOS developers
->>>>>>> ca0ff4b1
  *
  * See AUTHORS for a full list of the developers.
  *
@@ -13,12 +9,7 @@
 #include "base/types.h"
 #include "base/util.h"
 #include "base/assert.h"
-<<<<<<< HEAD
-#include "base/fs.h"
-#include "base/display.h"
-=======
 #include "base/lib/fs/fs.h"
->>>>>>> ca0ff4b1
 #include "base/lib/rcmd/rcmd.h"
 #include "base/lib/rcmd/_rcmd.h"
 
